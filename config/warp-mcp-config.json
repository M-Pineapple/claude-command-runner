{
  "mcpServers": {
    "claude-command-runner": {
      "type": "stdio",
<<<<<<< HEAD
      "command": "/path/to/claude-command-runner/.build/release/claude-command-runner",
=======
      "command": "/Users/username/yourfilepath/claude-command-runner/.build/release/claude-command-runner",
>>>>>>> 575edf89
      "args": ["--port", "9876"],
      "env": {},
      "start_on_launch": true,
      "description": "MCP server bridging Claude Desktop and Warp Terminal for command suggestions and execution"
    }
  }
}<|MERGE_RESOLUTION|>--- conflicted
+++ resolved
@@ -2,11 +2,7 @@
   "mcpServers": {
     "claude-command-runner": {
       "type": "stdio",
-<<<<<<< HEAD
-      "command": "/path/to/claude-command-runner/.build/release/claude-command-runner",
-=======
       "command": "/Users/username/yourfilepath/claude-command-runner/.build/release/claude-command-runner",
->>>>>>> 575edf89
       "args": ["--port", "9876"],
       "env": {},
       "start_on_launch": true,
